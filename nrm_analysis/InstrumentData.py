#! /usr/bin/env python

"""
InstrumentData Class -- defines data format, wavelength info, mask geometry

Instruments/masks supported:
GPI NRM
NIRISS AMI
VISIR SAM
** we like acronyms **


"""

# Standard Imports
import numpy as np
from astropy.io import fits
import os, sys, time

# Module imports
# mask geometries, GPI, NIRISS, VISIR supported...
from .misctools.mask_definitions import NRM_mask_definitions 
from .misctools import utils

um = 1.0e-6

# utility routines for InstrumentData classes

def show_cvsupport_threshold(instr):
    """ Show threshold for where 'splodge' data in CV space contains signal """
    print("cvsupport_threshold is: ", instr.cvsupport_threshold)
    print(instr.cvsupport_threshold)
def set_cvsupport_threshold(instr, k, v):
    """ Set threshold for where 'splodge' data in CV space contains signal
        
    Parameters
    ----------
    instr: InstrumentData instance
    thresh: Threshold for the absolute value of the FT(interferogram).
            Normalize abs(CV = FT(a)) for unity peak, and define the support 
            of "good" CV when this is above threshold
    """
    
    instr.cvsupport_threshold[k] = v
    print("New cvsupport_threshold is: ", instr.cvsupport_threshold)


class GPI:

    def __init__(self, reffile, **kwargs):
        """
        Initialize GPI class

        ARGUMENTS:

        reffile - one or a list of reference fits files 
                  gpi-pipeline reduced containing useful header info
        
        optionally: 'gpifilterpath'
                - Point to a directory which contains GPI filter files
                  code will read in the relevant file and pick out a 
                  sample of wavelengths and transmissions that span the
                  list, to be used later to generate the model.
        """

        # only one NRM on GPI:
        self.arrname = "gpi_g10s40"
        self.pscale_mas = 14.14 
        self.pscale_rad = utils.mas2rad(self.pscale_mas)
        self.mask = NRM_mask_definitions(maskname=self.arrname)
        self.mask.ctrs = np.array(self.mask.ctrs)
        # Hard code -1.5 deg rotation in data (April 2016)
        # (can be moved to NRM_mask_definitions later)
        self.mask.ctrs = utils.rotatevectors(self.mask.ctrs, -1.3*np.pi/180.)
        # Add in hole/baseline properties ?
        self.holeshape="circ"

        # Get info from reference file 
        self.hdr0 = []
        self.hdr1 = []
        self.refdata = []
        if type(reffile)==str:
            reffile = [reffile,]
        for fn in reffile:
            reffits = fits.open(fn)
            self.hdr0.append(reffits[0].header)
            self.hdr1.append(reffits[1].header)
            self.refdata.append(reffits[1].data)
            reffits.close()
        # instrument settings
        self.mode = self.hdr0[0]["DISPERSR"]
        self.obsmode = self.hdr0[0]["OBSMODE"]
        self.band = self.obsmode[-1] # K1 is two letters
        self.ref_imgs_dir = "refimgs_"+self.band+"/"

        # finding centroid from phase slope only considered cv_phase data 
        # when cv_abs data exceeds this cvsupport_threshold.  
        # Absolute value of cv data normalized to unity maximum
        # for the threshold application.
        # Data reduction gurus: tweak the threshold value with experience...
        self.cvsupport_threshold = {"Y":0.02, "J":0.02, "H":0.02, "1":0.02, "2":0.02}
        self.threshold = self.cvsupport_threshold[band]


        # Special mode for collapsed data
        if self.hdr1[0]["NAXIS3"]==1:
            # This is just a way handle data that is manually collapsed.
            # Not a standard data format for GPI.
            print("No NAXIS3 keyword. This is probably collapsed data.")
            print("Going to fake some stuff now")
            self.mode = "WOLLASTON_FAKEOUT"

        # wavelength info: spect mode or pol more
        if "PRISM" in self.mode:
            # GPI's spectral mode
            self.nwav = self.hdr1[0]["NAXIS3"]
            self.wls = np.linspace(self.hdr1[0]["CRVAL3"], \
                                   self.hdr1[0]["CRVAL3"]+\
                                   self.hdr1[0]['CD3_3']*self.nwav,\
                                   self.nwav)*um
            self.eff_band = um*np.ones(self.nwav)*(self.wls[-1] - \
                                       self.wls[0])/self.nwav
        elif "WOLLASTON" in self.mode:
            # GPI's pol mode. Will define this for the DIFFERENTIAL VISIBILITIES
            # diff vis: two channels 0/45 and 22/67

            self.nwav = 2

            # Define the bands in case we use a tophat filter
            band_ctrs = {"Y":(1.14+0.95)*um/2., "J":(1.35+1.12)*um/2., \
                         "H":(1.80+1.50)*um/2., "1":(2.19+1.9)*um/2., \
                         "2":(2.4+2.13)*um/2.0}
            band_wdth = {"Y":(1.14-0.95)*um, "J":(1.35-1.12)*um, "H":(1.80-1.50)*um, \
                         "1":(2.19-1.9)*um, "2":(2.4-2.13)*um}
            wghts = np.ones(15)
            wavls = np.linspace(band_ctrs[self.band]-band_wdth[self.band]/2.0, \
                                band_ctrs[self.band]+band_wdth[self.band]/2.0, num=15)

            if 'gpifilterpath' in kwargs:
                print("Using GPI filter file ", end='')
                if self.band=="Y":
                    filterfile = kwargs["gpifilterpath"]+"GPI-filter-Y.fits"
                    print(kwargs["gpifilterpath"]+"GPI-filter-Y.fits")
                    cutoff=0.7
                if self.band=="J":
                    filterfile = kwargs["gpifilterpath"]+"GPI-filter-J.fits"
                    print(kwargs["gpifilterpath"]+"GPI-filter-J.fits")
                    cutoff=0.7
                if self.band=="H":
                    filterfile = kwargs["gpifilterpath"]+"GPI-filter-H.fits"
                    print(kwargs["gpifilterpath"]+"GPI-filter-H.fits")
                    cutoff=0.7
                if self.band=="1":
                    filterfile = kwargs["gpifilterpath"]+"GPI-filter-K1.fits"
                    print(kwargs["gpifilterpath"]+"GPI-filter-K1.fits")
                    cutoff=0.94
                if self.band=="2":
                    filterfile = kwargs["gpifilterpath"]+"GPI-filter-K2.fits"
                    print(kwargs["gpifilterpath"]+"GPI-filter-K2.fits")
                    cutoff=0.94               
                # Read in gpi filter file
                fitsfilter = fits.open(filterfile)[1].data
                wavls = []
                wghts = []
                # Sample the filter file so the filter is only 50 elements long
                skip = len(fitsfilter[0][0]) / 50
                for ii in range(len(fitsfilter[0][0])/skip):
                    if fitsfilter[0][1][skip*ii]>cutoff:
                        wavls.append(fitsfilter[0][0][skip*ii]*1.0e-6)
                        wghts.append(fitsfilter[0][1][skip*ii])

            lam_c = band_ctrs[self.band]
            lam_w = band_wdth[self.band]

            transmission = np.array([[wghts[f], wavls[f]] for f in range(len(wghts))])
            if "FAKEOUT" in self.mode:
                self.nwav=1
                self.wls = [transmission, ]
                self.eff_band = np.array([lam_w, ])
            else:
                self.wls = [transmission, transmission]
                self.eff_band = np.array([lam_w, lam_w])
        else:
            sys.exit("Check your reference file header. "+\
                    "Keywork DISPERSR='{0}' not understood".format(self.mode))

        # For OIFits structure
        self.wavextension = (self.wls, self.eff_band)
        if "FAKEOUT" in self.mode:
            self.wavextension = ([lam_c,], [lam_w,])  

        # Observation info
        self.telname= "GEMINI"
        self.ra, self.dec = self.hdr0[0]["RA"], self.hdr0[0]["DEC"]
        try:
            self.date = self.hdr0[0]["DATE"]
        except:
            self.date = self.hdr0[0]["DATE-OBS"]
        self.month = self.date[-5:-3]
        self.day = self.date[-2:]
        self.year = self.date[:4]
        #self.parang = self.hdr0["PAR_ANG"]
        # AVPARANG added Aug 2 2016
        self.parangs = []
        self.itime = []
        self.crpa = []
        for ii in range(len(reffile)):
            self.parangs.append(self.hdr1[ii]["AVPARANG"])
            self.itime.append(self.hdr1[ii]["ITIME"])
            if "CRPA" in self.hdr0[ii]:
                self.crpa.append(self.hdr0[ii]["CRPA"])
        self.avparang = np.mean(self.parangs)
        if len(self.crpa)>0:
            self.avcassang = np.mean(self.crpa)
        else:
            self.avcassang = 0.0
        self.parang_range = abs(self.parangs[-1] - self.parangs[0])
        self.totalinttime = np.sum(self.itime)
        try:
            self.pa = self.hdr0[0]["PA"]
        except:
            self.pa = 0.0
        try:
            self.objname = self.hdr0[0]["OBJECT"]
        except:
            self.objname = "Unknown"

        # Look for additional keyword arguments ?
    def read_data(self, fn):

        fitsfile = fits.open(fn)
        sci=fitsfile[1].data
        hdr=fitsfile[1].header
        fitsfile.close()
        #fitshdr = fitsfile[0].header
        self.sub_dir_str = fn[-21:-10]

        return sci, hdr

class VISIR:
    def __init__(self, objname="obj", band="11.3", src = "A0V"):
        """
        Initialize VISIR class

        ARGUMENTS:
        objname - string w/name of object observed
        src - if pysynphot is installed, can provide a guess at the stellar spectrum
        """
        self.band = band

        self.objname = objname

        self.arrname = "visir_sam"
        self.pscale_mas = 45
        self.pscale_rad = utils.mas2rad(self.pscale_mas)
        self.mask = NRM_mask_definitions(maskname=self.arrname)
        self.mask.ctrs = np.array(self.mask.ctrs)
        self.holeshape="hex"

        # tophat filter
        # this can be swapped with an actual filter file
        self.lam_c = 11.3*1e-6 # 11.3 microns
        self.lam_w = 0.6/11.3 # 0.6 micron bandpass
        self.filt = utils.tophatfilter(11.3*um, 0.6/11.3, npoints=10)
        try:
            self.wls = [utils.combine_transmission(self.filt, src), ]
        except:
            self.wls = [self.filt, ]
        #self.wavextension = (self.lam_c, self.lam_w)
        #self.wavextension = (self.lam_c*np.ones(self.nexp), \
        #                     self.lam_w*np.ones(self.nexp))
        self.wavextension = ([self.lam_c,], [self.lam_w,])
        self.nwav=1
<<<<<<< HEAD
        # finding centroid from phase slope only considered cv_phase data 
        # when cv_abs data exceeds this cvsupport_threshold.  
        # Absolute value of cv data normalized to unity maximum
        # for the threshold application.
        # Data reduction gurus: tweak the threshold value with experience...
        self.cvsupport_threshold = {"threshold":0.02} # Gurus: tweak with use...
=======

        # finding centroid from phase slope only considered cv_phase data when cv_abs data exceeds this.  
        # absolute value of cv data normalized to unity maximum for the threshold application.
        self.cvsupport_threshold = {"10.5":0.02, "11.3":0.02} # Gurus: tweak with use...
        self.threshold = self.cvsupport_threshold[self.band]
>>>>>>> 5acb11fc

        self.ref_imgs_dir = "refimgs/"

        #############################
        # Observation info - I don't know yet how JWST data headers will be structured
        self.telname= "VLT"
        try:
            self.ra, self.dec = self.hdr0["RA"], self.hdr0["DEC"]
        except:
            self.ra, self.dec = 00, 00
        try:
            self.date = self.hdr0["DATE"]
            self.month = self.date[-5:-3]
            self.day = self.date[-2:]
            self.year = self.date[:4]
        except:
            lt = time.localtime()
            self.date = "{0}{1:02d}{2:02d}".format(lt[0],lt[1],lt[2])
            self.month = lt[1]
            self.day = lt[2]
            self.year = lt[0]
        try:
            self.parang = self.hdr0["PAR_ANG"]
        except:
            self.parang = 00
        try:
            self.pa = self.hdr0["PA"]
        except:
            self.pa = 00
        try:
            self.itime = self.hdr1["ITIME"]
        except:
            self.itime = 00
        #############################

    def read_data(self, fn):
        # for datacube of exposures, need to read as 3D (nexp, npix, npix)
        fitsfile = fits.open(fn)
        scidata=fitsfile[0].data
        hdr=fitsfile[0].header
        #self.sub_dir_str = self.filt+"_"+objname
        self.sub_dir_str = '/' + fn.split('/')[-1].replace('.fits', '')
        #self.nexp = scidata.shape[0]
        # rewrite wavextension to be same length as nexp
        if len(scidata.shape)==3:
            self.nwav=scidata.shape[0]
            [self.wls.append(self.wls[0]) for f in range(self.nwav-1)]
            return scidata, hdr
        elif len(scidata.shape)==2:
            return np.array([scidata,]), hdr
        else:
            sys.exit("invalid data dimensions for NIRISS. Should have dimensionality of 2 or 3.")
        return scidata, hdr

class NIRISS:
    def __init__(self, filt, 
                       objname="obj", 
                       src="A0V", 
                       out_dir='', 
                       chooseholes=None, 
                       affine2d=None, 
                       **kwargs):
        """
        Initialize NIRISS class

        ARGUMENTS:

        kwargs:
        UTR
        Or just look at the file structure
        Either user has webbpsf and filter file can be read, or this will use a tophat and give a warning
        """
        
        if chooseholes:
            print("    **** InstrumentData.NIRISS: ", chooseholes)

        # define bandpass either by tophat or webbpsf filt file
        #self.wls = np.array([self.bandpass,])
        self.filt = filt
        self.objname = objname
        #############################
        lam_c = {"F277W":2.77e-6, "F380M": 3.8e-6, "F430M": 4.3e-6, "F480M": 4.8e-6}

        lam_w = {"F277W":0.2, "F380M": 0.1, "F430M": 0.05, "F480M": 0.08}
        lam_bin = {"F277W": 50, "F380M": 20, "F430M":20, "F480M":30}
        #############################

        # only one NRM on JWST:
        self.arrname = "jwst_g7s6c"
        self.pscale_mas = 65
        self.pscale_rad = utils.mas2rad(self.pscale_mas)
        self.mask = NRM_mask_definitions(maskname=self.arrname, chooseholes=chooseholes )
        self.mask.ctrs = np.array(self.mask.ctrs)
        # Hard code any rotations? 
        # (can be moved to NRM_mask_definitions later)
        # Add in hole/baseline properties ?
        self.holeshape="hex"

        # save affine deformation of pupil object or create a no-deformation object. 
        # We apply this when sampling the PSF, not to the pupil geometry.
        # This will set a default Ideal or a measured rotation, for example,
        # and include pixel scale changes due to pupil distortion.
        # Separating detector tilt pixel scale effects from pupil distortion effects is 
        # yet to be determined... see comments in Affine class definition.
        # AS AZG 2018 08 15 Ann Arbor
        if affine2d is None:
            self.affine2d = utils.Affine2d(mx=1.0,my=1.0, 
                                           sx=0.0,sy=0.0, 
                                           xo=0.0,yo=0.0, name="Ideal")
        else:
            self.affine2d = affine2d



        # finding centroid from phase slope only considered cv_phase data 
        # when cv_abs data exceeds this cvsupport_threshold.  
        # Absolute value of cv data normalized to unity maximum
        # for the threshold application.
        # Data reduction gurus: tweak the threshold value with experience...
        # Gurus: tweak cvsupport with use...
        self.cvsupport_threshold = {"F277W":0.02, "F380M": 0.02, "F430M": 0.02, "F480M": 0.02}
        show_cvsupport_threshold(self)
        self.threshold = self.cvsupport_threshold[filt]

        self.ref_imgs_dir = os.path.join(out_dir,"refimgs_"+self.filt+"/")

        # Wavelength info for NIRISS bands F277W, F380M, F430M, or F480M
        try:
            # If user has webbpsf installed, this will work
            #self.throughput = utils.get_webbpsf_filter(self.filt+"_throughput.fits", \
            #    trim = (lam_c[self.filt], lam_w[self.filt]))
            self.throughput = utils.trim_webbpsf_filter(self.filt, specbin=lam_bin[self.filt])
        except:
            self.throughput = utils.tophatfilter(lam_c[self.filt], lam_w[self.filt], npoints=11)

        try:
            self.wls = [utils.combine_transmission(self.throughput, src), ]
        except:
            self.wls = [self.throughput, ]

        self.wavextension = ([lam_c[self.filt],], [lam_w[self.filt],])
        self.nwav=1

        #############################
        # Observation info - I don't know yet how JWST data headers will be structured
        self.telname= "JWST"
        try:
            self.ra, self.dec = self.hdr0["RA"], self.hdr0["DEC"]
        except:
            self.ra, self.dec = 00, 00
        try:
            self.date = self.hdr0["DATE"]
            self.month = self.date[-5:-3]
            self.day = self.date[-2:]
            self.year = self.date[:4]
        except:
            lt = time.localtime()
            self.date = "{0}{1:02d}{2:02d}".format(lt[0],lt[1],lt[2])
            self.month = lt[1]
            self.day = lt[2]
            self.year = lt[0]
        try:
            self.parang = self.hdr0["PAR_ANG"]
        except:
            self.parang = 00
        try:
            self.pa = self.hdr0["PA"]
        except:
            self.pa = 00
        try:
            self.itime = self.hdr1["ITIME"]
        except:
            self.itime = 00
        #############################

    def read_data(self, fn, mode="slice"):
        # mode options are slice or UTR
        # for single slice data, need to read as 3D (1, npix, npix)
        # for utr data, need to read as 3D (ngroup, npix, npix)
        fitsfile = fits.open(fn)
        scidata=fitsfile[0].data
        hdr=fitsfile[0].header
        #self.sub_dir_str = self.filt+""
        self.sub_dir_str = '/' + fn.split('/')[-1].replace('.fits', '')
        if len(scidata.shape)==3:
            self.nwav=scidata.shape[0]
            [self.wls.append(self.wls[0]) for f in range(self.nwav-1)]
            return scidata, hdr
        elif len(scidata.shape)==2:
            return np.array([scidata,]), hdr
        else:
            sys.exit("invalid data dimensions for NIRISS. Should have dimensionality of 2 or 3.")

    def _generate_filter_files():
        """Either from WEBBPSF, or tophat, etc. A set of filter files will also be provided"""
<<<<<<< HEAD
        return None
=======
        return None


class NIRC2:
    def __init__(self, reffile, **kwargs):
        """
        Initialize NIRC2 class

        ARGUMENTS:
        objname - string w/name of object observed
        src - if pysynphot is installed, can provide a guess at the stellar spectrum

        IFU simulation option set IFU = True
        """

        if "IFU" in kwargs:
            if kwargs["IFU"]==True:
                self.mode = "PRISM"
            else:
                self.mode = "BROADBAND"
        else:
            self.mode = "BROADBAND"
        if "src" in kwargs:
            src = kwargs["src"]
        else:
            pass

        self.arrname = "NIRC2_9NRM"
        self.pscale_mas = 9.952 # mas
        self.pscale_rad = utils.mas2rad(self.pscale_mas)
        self.mask = NRM_mask_definitions(maskname=self.arrname)
        self.mask.ctrs = np.array(self.mask.ctrs)
        # Hard code -1.5 deg rotation in data (April 2016)
        # (can be moved to NRM_mask_definitions later)
        self.mask.ctrs = utils.rotate2dccw(self.mask.ctrs, 1.0*np.pi/180.0)#, np.pi/10.)
        # Add in hole/baseline properties ?
        self.holeshape="circ"

        self.threshold = 0.02

        # Get info from reference file 
        self.hdr = []
        #self.refdata = []
        if type(reffile)==str:
            reffile = [reffile,]
        for fn in reffile:
            reffits = fits.open(fn)
            self.hdr.append(reffits[0].header)
            reffits.close()
        # instrument settings
        self.band = self.hdr[0]["FWINAME"]

        self.objname = self.hdr[0]["OBJECT"]

        # tophat filter
        # this can be swapped with an actual filter file
        #band_ctrs = {"Kp":1.633*um/2.0,"Lp":3.1*um}
        band_ctrs = {"Kp":2.2*um,"Lp":3.1*um}
        band_wdth = {"Kp":(0.35)*um, "Lp":(4.126 - 3.426)*um}

        lam_c = band_ctrs[self.band]
        lam_w = band_wdth[self.band]

        # wavelength info: spect mode or pol more
        if "PRISM" in self.mode:
            # GPI's spectral mode
            self.nwav = 36 #self.hdr1[0]["NAXIS3"]
            self.wls = np.linspace(lam_c - lam_w/2.0, lam_c-lam_w/2.0, num=36)*1e-6
            self.eff_band = um*np.ones(self.nwav)*(self.wls[-1] - self.wls[0])/self.nwav
            # For OIFits structure
            self.wavextension = (self.wls, self.eff_band)
        elif "BROADBAND" in self.mode:
            # GPI's pol mode. Will define this for the DIFFERENTIAL VISIBILITIES

            self.nwav=1

            # Define the bands in case we use a tophat filter
            wghts = np.ones(11)
            wavls = np.linspace(lam_c-lam_w/2.0, \
                                lam_c+lam_w/2.0, num=len(wghts))


            transmission = np.array([[wghts[f], wavls[f]] for f in range(len(wghts))])
            self.wls = [transmission, ]
            #self.wls = [np.sum(wghts*wavls) /float(len(wavls)), ]
            self.eff_band = np.array([lam_w, ])
            # For OIFits structure
            self.wavextension = ([lam_c,], [lam_w,])



        try:
            self.wls = [utils.combine_transmission(transmission, src), ]
        except:
            self.wls = [transmission, ]
        #self.wavextension = (lam_c, lam_w)
        self.nwav=1

        # finding centroid from phase slope only considered cv_phase data when cv_abs data exceeds this.  
        # absolute value of cv data normalized to unity maximum for the threshold application.
        self.cvsupport_threshold = {"threshold":0.02} # Gurus: tweak with use...

        self.ref_imgs_dir = "refimgs/"

        #############################
        # Observation info - I don't know yet how JWST data headers will be structured
        self.telname= "Keck"
        try:
            self.ra, self.dec = self.hdr[0]["RA"], self.hdr[0]["DEC"]
        except:
            self.ra, self.dec = 00, 00
        try:
            self.date = self.hdr[0]["DATE"]
            self.month = self.date[8:10]
            self.day = self.date[5:7]
            self.year = self.date[:4]
        except:
            lt = time.localtime()
            self.date = "{0}{1:02d}{2:02d}".format(lt[0],lt[1],lt[2])
            self.month = lt[1]
            self.day = lt[2]
            self.year = lt[0]


        self.parangs = []
        self.itime = []
        self.crpa = []
        self.rotposns = []
        self.instangs = []
        self.derotangs = []
        for ii in range(len(reffile)):
            self.parangs.append(self.hdr[ii]["PARANG"])
            self.rotposns.append(self.hdr[ii]["ROTPOSN"])
            self.instangs.append(self.hdr[ii]["INSTANGL"])
            # From Tom Esposito:
            # PARANG + ROTPOSN - INSTANGL - 0.262 
            self.derotangs.append(self.hdr[ii]["ROTPOSN"]+self.hdr[ii]["ROTPOSN"] \
                                  -self.hdr[ii]["INSTANGL"]-0.262)
            self.itime.append(self.hdr[ii]["ITIME"])
            if "CRPA" in self.hdr[ii]:
                self.crpa.append(self.hdr[ii]["CRPA"])
        self.avderotang = np.mean(self.derotangs)
        self.avparang = np.mean(self.parangs)
        if len(self.crpa)>0:
            self.avcassang = np.mean(self.crpa)
        else:
            self.avcassang = 0.0
        self.parang_range = abs(self.parangs[-1] - self.parangs[0])
        self.totalinttime = np.sum(self.itime)


        try:
            self.pa = self.hdr0["PA"]
        except:
            self.pa = 00

        #############################:w
        self.parang_range = abs(self.parangs[-1] - self.parangs[0])
        self.totalinttime = np.sum(self.itime)
        self.ref_imgs_dir = "refimgs/"

    def read_data(self, fn):

        fitsfile = fits.open(fn)
        sci=fitsfile[0].data
        hdr=fitsfile[0].header
        fitsfile.close()
        #fitshdr = fitsfile[0].header
        self.sub_dir_str = fn.split("/")[-1][:-5]

        if len(sci.shape)==3:
            if self.mode=="PRISM":
                return sci, hdr
            elif self.mode=="BROADBAND":
                self.nwav=sci.shape[0]
                [self.wls.append(self.wls[0]) for f in range(self.nwav-1)]
                return sci, hdr
        elif len(sci.shape)==2:
            if self.mode=="BROADBAND":
                return np.array([sci,]), hdr
        else:
            sys.exit("invalid data dimensions for NIRC2. Should have dimensionality of 2 or 3.")

        return sci, hdr

>>>>>>> 5acb11fc
<|MERGE_RESOLUTION|>--- conflicted
+++ resolved
@@ -271,20 +271,11 @@
         #                     self.lam_w*np.ones(self.nexp))
         self.wavextension = ([self.lam_c,], [self.lam_w,])
         self.nwav=1
-<<<<<<< HEAD
-        # finding centroid from phase slope only considered cv_phase data 
-        # when cv_abs data exceeds this cvsupport_threshold.  
-        # Absolute value of cv data normalized to unity maximum
-        # for the threshold application.
-        # Data reduction gurus: tweak the threshold value with experience...
-        self.cvsupport_threshold = {"threshold":0.02} # Gurus: tweak with use...
-=======
 
         # finding centroid from phase slope only considered cv_phase data when cv_abs data exceeds this.  
         # absolute value of cv data normalized to unity maximum for the threshold application.
         self.cvsupport_threshold = {"10.5":0.02, "11.3":0.02} # Gurus: tweak with use...
         self.threshold = self.cvsupport_threshold[self.band]
->>>>>>> 5acb11fc
 
         self.ref_imgs_dir = "refimgs/"
 
@@ -480,11 +471,7 @@
 
     def _generate_filter_files():
         """Either from WEBBPSF, or tophat, etc. A set of filter files will also be provided"""
-<<<<<<< HEAD
         return None
-=======
-        return None
-
 
 class NIRC2:
     def __init__(self, reffile, **kwargs):
@@ -667,5 +654,3 @@
             sys.exit("invalid data dimensions for NIRC2. Should have dimensionality of 2 or 3.")
 
         return sci, hdr
-
->>>>>>> 5acb11fc
